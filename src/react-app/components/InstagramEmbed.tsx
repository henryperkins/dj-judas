--- conflicted
+++ resolved
@@ -16,16 +16,7 @@
   title?: string;
 }
 // Simple in-memory cache to avoid redundant fetches
-<<<<<<< HEAD
-interface OEmbedData {
-  html: string;
-  author_name: string;
-  title?: string;
-}
-const oEmbedCache = new Map<string, OEmbedData>();
-=======
 const oEmbedCache = new Map<string, InstagramOEmbed>();
->>>>>>> 3f239e72
 
 const InstagramEmbed: React.FC<InstagramEmbedProps> = ({
   url,
@@ -34,11 +25,7 @@
   hideCaptions = false,
   skeletonHeight = 600
 }) => {
-<<<<<<< HEAD
-  const [embedData, setEmbedData] = useState<OEmbedData | null>(null);
-=======
   const [embedData, setEmbedData] = useState<InstagramOEmbed | null>(null);
->>>>>>> 3f239e72
   const [isLoaded, setIsLoaded] = useState(false);
   const [error, setError] = useState<string | null>(null);
   const containerRef = useRef<HTMLDivElement>(null);
